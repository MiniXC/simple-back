--- conflicted
+++ resolved
@@ -1,10 +1,6 @@
 [tool.poetry]
 name = "simple-back"
-<<<<<<< HEAD
 version = "0.4a0"
-=======
-version = "0.3.1"
->>>>>>> 59c66b4d
 description = ""
 authors = ["Christoph Minixhofer <christoph.minixhofer@gmail.com>"]
 
