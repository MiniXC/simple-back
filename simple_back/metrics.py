--- conflicted
+++ resolved
@@ -143,14 +143,7 @@
     def get_value(self, bt):
         highest_peaks = bt.metrics["Total Value"].cummax()
         actual_value = bt.metrics["Total Value"]
-<<<<<<< HEAD
         md = np.min(((actual_value-highest_peaks)/highest_peaks).values)*100
-=======
-        # als positiver wert
-        # md = np.max((highest_peaks-actual_value).values)
-        # als negativer wert
-        md = np.min(((actual_value - highest_peaks) / highest_peaks).values) * 100
->>>>>>> a89804ac
         return md
 
 
